<h1 align="center">
	🦉 OWL: Optimized Workforce Learning for General Multi-Agent Assistance in Real-World Task Automation
  🦉 OWL: 优化劳动力学习的通用智能体，用于处理现实世界的自动化任务
</h1>


<div align="center">

[![文档][docs-image]][docs-url]
[![Discord][discord-image]][discord-url]
[![X][x-image]][x-url]
[![Reddit][reddit-image]][reddit-url]
[![微信][wechat-image]][wechat-url]
[![微信][owl-image]][owl-url]
[![Hugging Face][huggingface-image]][huggingface-url]
[![Star][star-image]][star-url]
[![软件许可证][package-license-image]][package-license-url]


</div>


<hr>

<div align="center">
<h4 align="center">

[English README](https://github.com/camel-ai/owl/tree/main) |
[社区](https://github.com/camel-ai/camel#community) |
[安装](#️-installation) |
[示例](https://github.com/camel-ai/owl/tree/main/owl) |
[论文](https://arxiv.org/abs/2303.17760) |
[引用](#-community) |
[贡献](https://github.com/camel-ai/owl/graphs/contributors) |
[CAMEL-AI](https://www.camel-ai.org/)

</h4>

<div align="center" style="background-color: #f0f7ff; padding: 10px; border-radius: 5px; margin: 15px 0;">
  <h3 style="color: #1e88e5; margin: 0;">
    🏆 OWL 在 GAIA 基准测试中取得 <span style="color: #d81b60; font-weight: bold; font-size: 1.2em;">58.18</span> 平均分，在开源框架中排名 <span style="color: #d81b60; font-weight: bold; font-size: 1.2em;">🏅️ #1</span>！ 🏆
  </h3>
</div>

<div align="center">

🦉 OWL 是一个前沿的多智能体协作框架，推动任务自动化的边界，构建在 [CAMEL-AI Framework](https://github.com/camel-ai/camel)。

我们的愿景是彻底变革 AI 智能体协作解决现实任务的方式。通过利用动态智能体交互，OWL 实现了跨多领域更自然、高效且稳健的任务自动化。

</div>

![](./assets/owl_architecture.png)



<br>


</div>

<!-- # Key Features -->
# 📋 目录

- [📋 目录](#-目录)
- [🔥 新闻](#-新闻)
- [🎬 演示视频](#-演示视频)
- [✨️ 核心功能](#-核心功能)
- [🛠️ 安装](#️-安装)
  - [**克隆 Github 仓库**](#克隆-github-仓库)
  - [**设置环境**](#设置环境)
  - [**安装依赖**](#安装依赖)
  - [**设置环境变量**](#设置环境变量)
- [🚀 快速开始](#-快速开始)
- [🧪 实验](#-实验)
- [⏱️ 未来计划](#️-未来计划)
- [📄 许可证](#-许可证)
- [🖊️ 引用](#️-引用)
- [🔥 社区](#-社区)
- [❓ 常见问题](#-常见问题)


# 🔥 新闻

- **[2025.03.07]**: 我们开源了 🦉 OWL 项目的代码库。

# 🎬 演示视频

https://private-user-images.githubusercontent.com/55657767/420211368-f29f477d-7eef-46da-8d7a-8f3bcf506da2.mp4

https://private-user-images.githubusercontent.com/55657767/420212194-e813fc05-136a-485f-8df3-f10d9b4e63ec.mp4

# ✨️ 核心功能

- **在线搜索**：使用维基百科、谷歌搜索等，进行实时信息检索
- **多模态处理**：支持互联网或本地视频、图片、语音处理
- **浏览器操作**：借助Playwright框架开发浏览器模拟交互，支持页面滚动、点击、输入、下载、历史回退等功能
- **文件解析**：word、excel、PDF、PowerPoint信息提取，内容转文本/Markdown
- **代码执行**：编写python代码，并使用解释器运行

# 🛠️ 安装

## **克隆 Github 仓库**

```bash
git clone https://github.com/camel-ai/owl.git
cd owl
```

## **设置环境**

使用 Conda（推荐）：
```bash
conda create -n owl python=3.11
conda activate owl
```

使用 venv（备用）：
```bash
python -m venv owl_env
# Windows 系统
owl_env\Scripts\activate
# Unix 或 MacOS 系统
source owl_env/bin/activate
```

## **安装依赖**

```bash
python -m pip install -r requirements.txt
```

## **设置环境变量**  

在 `owl/.env_template` 文件中，你可以找到所有必要的 API 密钥以及各服务的注册网址。要使用这些 API 服务，请按照以下步骤操作：

1. *复制并重命名*: 复制 `.env_example` 文件，并将副本重命名为 `.env`。
2. *填写你的密钥*: 打开 `.env` 文件，在相应字段中填入你的 API 密钥。 
3. *如需使用更多其他模型*：请参考我们CAMEL的models文档：https://docs.camel-ai.org/key_modules/models.html#supported-model-platforms-in-camel

> **注意**：为获得最佳性能，我们强烈建议使用 OpenAI 模型。我们通过测试发现，其他模型在处理复杂任务和基准测试时可能会导致性能显著降低。

# 🚀 快速开始
   
运行以下示例：

```bash
python owl/run.py
```

我们还提供了一个最小化示例，只需配置LLM的API密钥即可运行：

```bash
python owl/run_mini.py
```

你可以通过修改 `run.py` 脚本来运行自己的任务：

```python
# Define your own task
question = "Task description here."

society = construct_society(question)
answer, chat_history, token_count = run_society(society)

logger.success(f"Answer: {answer}")
```

<<<<<<< HEAD
上传文件时，只需提供文件路径和问题：
=======
上传文件时，只需在问题中额外提供文件路径：
>>>>>>> 88fa162d

```python
# 处理本地文件（例如，文件路径为 `tmp/example.docx`）
question = "给定的 DOCX 文件中有什么内容？文件路径如下：tmp/example.docx"

society = construct_society(question)
answer, chat_history, token_count = run_society(society)

logger.success(f"答案：{answer}")
```
<<<<<<< HEAD

OWL 将自动调用与文档相关的工具来处理文件并提取答案。


=======
OWL 将自动调用与文档相关的工具来处理文件并提取答案。

>>>>>>> 88fa162d
你可以尝试以下示例任务：
- "查询苹果公司的最新股票价格"
- "分析关于气候变化的最新推文情绪"
- "帮我调试这段 Python 代码：[在此粘贴你的代码]"
- "总结这篇研究论文的主要观点：[论文URL]"
# 🧪 实验

我们提供了一个脚本用于复现 GAIA 上的实验结果。  
你可以查看 `run_gaia_roleplaying.py` 文件，并运行以下命令：

```bash
python run_gaia_roleplaying.py
```

# ⏱️ 未来计划

- [ ] 撰写一篇技术博客，详细介绍我们在现实任务中多智能体协作方面的探索与见解。
- [ ] 通过引入更多针对特定领域任务的专业工具，进一步完善工具生态系统。
- [ ] 开发更复杂的智能体交互模式和通信协议


# 📄 许可证

源代码采用 Apache 2.0 许可证。

# 🖊️ 引用

如果你觉得这个仓库对你有帮助，请引用：


```
@misc{owl2025,
  title        = {OWL: Optimized Workforce Learning for General Multi-Agent Assistance in Real-World Task Automation},
  author       = {{CAMEL-AI.org}},
  howpublished = {\url{https://github.com/camel-ai/owl}},
  note         = {Accessed: 2025-03-07},
  year         = {2025}
}
```

# 🔥 社区
加入我们，参与更多讨论！
<!-- ![](./assets/community.png) -->
![](./assets/community_5.jpg)
<!-- ![](./assets/meetup.jpg) -->

# ❓ 常见问题

**Q: 为什么我的Chrome浏览器显示空白页面，但控制台有输出结果？**

A: 这是预期的行为。当OWL判断某个任务可以使用非浏览器工具（如搜索、代码分析等）完成时，浏览器窗口可能保持空白。浏览器仅在需要网页交互时才会被激活。我们计划在未来的更新中实现延迟加载以改善这一用户体验。


[docs-image]: https://img.shields.io/badge/Documentation-EB3ECC
[docs-url]: https://camel-ai.github.io/camel/index.html
[star-image]: https://img.shields.io/github/stars/camel-ai/owl?label=stars&logo=github&color=brightgreen
[star-url]: https://github.com/camel-ai/owl/stargazers
[package-license-image]: https://img.shields.io/badge/License-Apache_2.0-blue.svg
[package-license-url]: https://github.com/camel-ai/owl/blob/main/licenses/LICENSE

[colab-url]: https://colab.research.google.com/drive/1AzP33O8rnMW__7ocWJhVBXjKziJXPtim?usp=sharing
[colab-image]: https://colab.research.google.com/assets/colab-badge.svg
[huggingface-url]: https://huggingface.co/camel-ai
[huggingface-image]: https://img.shields.io/badge/%F0%9F%A4%97%20Hugging%20Face-CAMEL--AI-ffc107?color=ffc107&logoColor=white
[discord-url]: https://discord.camel-ai.org/
[discord-image]: https://img.shields.io/discord/1082486657678311454?logo=discord&labelColor=%20%235462eb&logoColor=%20%23f5f5f5&color=%20%235462eb
[wechat-url]: https://ghli.org/camel/wechat.png
[wechat-image]: https://img.shields.io/badge/WeChat-CamelAIOrg-brightgreen?logo=wechat&logoColor=white
[x-url]: https://x.com/CamelAIOrg
[x-image]: https://img.shields.io/twitter/follow/CamelAIOrg?style=social
[twitter-image]: https://img.shields.io/twitter/follow/CamelAIOrg?style=social&color=brightgreen&logo=twitter
[reddit-url]: https://www.reddit.com/r/CamelAI/
[reddit-image]: https://img.shields.io/reddit/subreddit-subscribers/CamelAI?style=plastic&logo=reddit&label=r%2FCAMEL&labelColor=white
[ambassador-url]: https://www.camel-ai.org/community
[owl-url]: ./assets/qr_code.jpg
[owl-image]: https://img.shields.io/badge/WeChat-OWLProject-brightgreen?logo=wechat&logoColor=white<|MERGE_RESOLUTION|>--- conflicted
+++ resolved
@@ -166,11 +166,7 @@
 logger.success(f"Answer: {answer}")
 ```
 
-<<<<<<< HEAD
 上传文件时，只需提供文件路径和问题：
-=======
-上传文件时，只需在问题中额外提供文件路径：
->>>>>>> 88fa162d
 
 ```python
 # 处理本地文件（例如，文件路径为 `tmp/example.docx`）
@@ -181,20 +177,18 @@
 
 logger.success(f"答案：{answer}")
 ```
-<<<<<<< HEAD
 
 OWL 将自动调用与文档相关的工具来处理文件并提取答案。
 
 
-=======
 OWL 将自动调用与文档相关的工具来处理文件并提取答案。
 
->>>>>>> 88fa162d
 你可以尝试以下示例任务：
 - "查询苹果公司的最新股票价格"
 - "分析关于气候变化的最新推文情绪"
 - "帮我调试这段 Python 代码：[在此粘贴你的代码]"
 - "总结这篇研究论文的主要观点：[论文URL]"
+- 
 # 🧪 实验
 
 我们提供了一个脚本用于复现 GAIA 上的实验结果。  
